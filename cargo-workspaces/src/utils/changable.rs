use crate::utils::{
    get_group_packages, git, info, Error, GroupName, Pkg, WorkspaceConfig, INTERNAL_ERR,
};
use cargo_metadata::Metadata;
use clap::Parser;
use globset::{Error as GlobsetError, Glob};
use regex::Regex;
use semver::Version;
use std::path::Path;

#[derive(Debug, Parser)]
pub struct ChangeOpt {
    // TODO: include_dirty
    /// Include tags from merged branches
    #[clap(long)]
    pub include_merged_tags: bool,

    /// Always include targeted crates matched by glob even when there are no changes
    #[clap(long, value_name = "pattern")]
    pub force: Option<String>,

    /// Ignore changes in files matched by glob
    #[clap(long, value_name = "pattern")]
    pub ignore_changes: Option<String>,
}

#[derive(Debug, Default)]
pub struct ChangeData {
    pub since: Option<String>,
    pub version: Option<String>,
    pub sha: String,
    pub count: String,
    pub dirty: bool,
}

impl ChangeData {
    pub fn new(metadata: &Metadata, change: &ChangeOpt) -> Result<Self, Error> {
        let mut args = vec!["describe", "--always", "--long", "--dirty", "--tags"];

        if !change.include_merged_tags {
            args.push("--first-parent");
        }

        let (_, description, _) = git(&metadata.workspace_root, &args)?;

        let sha_regex = Regex::new("^([0-9a-f]{7,40})(-dirty)?$").expect(INTERNAL_ERR);
        let tag_regex =
            Regex::new("^((?:.*@)?v?(.*))-(\\d+)-g([0-9a-f]{7,40})(-dirty)?$").expect(INTERNAL_ERR);

        let mut ret = Self::default();

        if sha_regex.is_match(&description) {
            let caps = sha_regex.captures(&description).expect(INTERNAL_ERR);

            ret.sha = caps.get(1).expect(INTERNAL_ERR).as_str().to_string();
            ret.dirty = caps.get(2).is_some();

            let (_, count, _) = git(&metadata.workspace_root, &["rev-list", "--count", &ret.sha])?;

            ret.count = count;
        } else if tag_regex.is_match(&description) {
            let caps = tag_regex.captures(&description).expect(INTERNAL_ERR);

            ret.since = Some(caps.get(1).expect(INTERNAL_ERR).as_str().to_string());
            ret.version = Some(caps.get(2).expect(INTERNAL_ERR).as_str().to_string());

            ret.sha = caps.get(4).expect(INTERNAL_ERR).as_str().to_string();
            ret.dirty = caps.get(5).is_some();
            ret.count = caps.get(3).expect(INTERNAL_ERR).as_str().to_string();
        }

        Ok(ret)
    }
}

impl ChangeOpt {
    pub fn get_changed_pkgs<'a>(
        &self,
        metadata: &Metadata,
        config: &WorkspaceConfig,
        since: &Option<String>,
        filter: &[GroupName],
        private: bool,
    ) -> Result<
        (
            Vec<((GroupName, Option<Version>), Pkg)>,
            Vec<((GroupName, Option<Version>), Pkg)>,
        ),
        Error,
    > {
        let workspace_groups = get_group_packages(metadata, &config, private)?;

        let pkgs = if let Some(since) = since {
            info!("looking for changes since", since);

            let (_, changed_files, _) = git(
                &metadata.workspace_root,
                &["diff", "--name-only", "--relative", since],
            )?;

            let changed_files = changed_files.split('\n').map(Path::new).collect::<Vec<_>>();
            let force = self
                .force
                .clone()
                .map(|x| Glob::new(&x))
                .map_or::<Result<_, GlobsetError>, _>(Ok(None), |x| Ok(x.ok()))?;
            let ignore_changes = self
                .ignore_changes
                .clone()
                .map(|x| Glob::new(&x))
                .map_or::<Result<_, GlobsetError>, _>(Ok(None), |x| Ok(x.ok()))?;

<<<<<<< HEAD
            workspace_groups
                .into_iter()
                .partition(|((group_name, _), p)| {
                    if let Some(pattern) = &force {
                        if pattern.matches(&p.name) {
                            return true;
                        }
=======
            pkgs.into_iter().partition(|p: &Pkg| {
                if let Some(pattern) = &force {
                    if pattern.compile_matcher().is_match(&p.name) {
                        return true;
>>>>>>> e07af5a5
                    }

<<<<<<< HEAD
                    if !(filter.is_empty() || filter.contains(&group_name)) {
                        return false;
=======
                changed_files.iter().any(|f| {
                    if let Some(pattern) = &ignore_changes {
                        if pattern
                            .compile_matcher()
                            .is_match(f.to_str().expect(INTERNAL_ERR))
                        {
                            return false;
                        }
>>>>>>> e07af5a5
                    }

                    changed_files.iter().any(|f| {
                        if let Some(pattern) = &ignore_changes {
                            if pattern.matches(f.to_str().expect(INTERNAL_ERR)) {
                                return false;
                            }
                        }

                        f.starts_with(&p.path)
                    })
                })
        } else {
            (workspace_groups.into_iter().collect(), vec![])
        };

        Ok(pkgs)
    }
}<|MERGE_RESOLUTION|>--- conflicted
+++ resolved
@@ -110,40 +110,25 @@
                 .map(|x| Glob::new(&x))
                 .map_or::<Result<_, GlobsetError>, _>(Ok(None), |x| Ok(x.ok()))?;
 
-<<<<<<< HEAD
             workspace_groups
                 .into_iter()
                 .partition(|((group_name, _), p)| {
                     if let Some(pattern) = &force {
-                        if pattern.matches(&p.name) {
+                        if pattern.compile_matcher().is_match(&p.name) {
                             return true;
                         }
-=======
-            pkgs.into_iter().partition(|p: &Pkg| {
-                if let Some(pattern) = &force {
-                    if pattern.compile_matcher().is_match(&p.name) {
-                        return true;
->>>>>>> e07af5a5
                     }
 
-<<<<<<< HEAD
                     if !(filter.is_empty() || filter.contains(&group_name)) {
                         return false;
-=======
-                changed_files.iter().any(|f| {
-                    if let Some(pattern) = &ignore_changes {
-                        if pattern
-                            .compile_matcher()
-                            .is_match(f.to_str().expect(INTERNAL_ERR))
-                        {
-                            return false;
-                        }
->>>>>>> e07af5a5
                     }
 
                     changed_files.iter().any(|f| {
                         if let Some(pattern) = &ignore_changes {
-                            if pattern.matches(f.to_str().expect(INTERNAL_ERR)) {
+                            if pattern
+                                .compile_matcher()
+                                .is_match(f.to_str().expect(INTERNAL_ERR))
+                            {
                                 return false;
                             }
                         }
