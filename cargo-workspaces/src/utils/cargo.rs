use crate::utils::{debug, get_debug, info, Error, Result, INTERNAL_ERR};

use camino::Utf8Path;
use crates_index::Index;
use lazy_static::lazy_static;
use oclif::term::TERM_ERR;
use regex::{Captures, Regex};
use semver::{Version, VersionReq};

use std::{
    collections::BTreeMap as Map,
    io::{BufRead, BufReader},
    process::{Command, Stdio},
    thread::sleep,
    time::{Duration, Instant},
};

const CRLF: &str = "\r\n";
const LF: &str = "\n";

lazy_static! {
    static ref NAME: Regex =
        Regex::new(r#"^(\s*['"]?name['"]?\s*=\s*['"])([0-9A-Za-z-_]+)(['"].*)$"#).expect(INTERNAL_ERR);
    static ref VERSION: Regex =
        Regex::new(r#"^(\s*['"]?version['"]?\s*=\s*['"])([^'"]+)(['"].*)$"#)
            .expect(INTERNAL_ERR);
    static ref PACKAGE: Regex =
        Regex::new(r#"^(\s*['"]?package['"]?\s*=\s*['"])([0-9A-Za-z-_]+)(['"].*)$"#).expect(INTERNAL_ERR);
    static ref DEP_ENTRY: Regex =
        Regex::new(r#"^\[dependencies.([0-9A-Za-z-_]+)]"#).expect(INTERNAL_ERR);
    static ref BUILD_DEP_ENTRY: Regex =
        Regex::new(r#"^\[build-dependencies.([0-9A-Za-z-_]+)]"#).expect(INTERNAL_ERR);
    static ref DEV_DEP_ENTRY: Regex =
        Regex::new(r#"^\[dev-dependencies.([0-9A-Za-z-_]+)]"#).expect(INTERNAL_ERR);
    static ref DEP_DIRECT_VERSION: Regex =
        Regex::new(r#"^(\s*['"]?([0-9A-Za-z-_]+)['"]?\s*=\s*['"])([^'"]+)(['"].*)$"#)
            .expect(INTERNAL_ERR);
    static ref DEP_OBJ_VERSION: Regex =
        Regex::new(r#"^(\s*['"]?([0-9A-Za-z-_]+)['"]?\s*=\s*\{.*['"]?version['"]?\s*=\s*['"])([^'"]+)(['"].*}.*)$"#)
            .expect(INTERNAL_ERR);
    static ref DEP_OBJ_RENAME_VERSION: Regex =
        Regex::new(r#"^(\s*['"]?([0-9A-Za-z-_]+)['"]?\s*=\s*\{.*['"]?version['"]?\s*=\s*['"])([^'"]+)(['"].*['"]?package['"]?\s*=\s*['"]([0-9A-Za-z-_]+)['"].*}.*)$"#)
            .expect(INTERNAL_ERR);
    static ref DEP_OBJ_RENAME_BEFORE_VERSION: Regex =
        Regex::new(r#"^(\s*['"]?[0-9A-Za-z-_]+['"]?\s*=\s*\{.*['"]?package['"]?\s*=\s*['"]([0-9A-Za-z-_]+)['"].*['"]?version['"]?\s*=\s*['"])([^'"]+)(['"].*}.*)$"#)
            .expect(INTERNAL_ERR);
    static ref DEP_DIRECT_NAME: Regex =
        Regex::new(r#"^(\s*['"]?([0-9A-Za-z-_]+)['"]?\s*=\s*)(['"][^'"]+['"])(.*)$"#)
            .expect(INTERNAL_ERR);
    static ref DEP_OBJ_NAME: Regex =
        Regex::new(r#"^(\s*['"]?([0-9A-Za-z-_]+)['"]?\s*=\s*\{.*?)(\s*}.*)$"#)
            .expect(INTERNAL_ERR);
    static ref DEP_OBJ_RENAME_NAME: Regex =
        Regex::new(r#"^(\s*['"]?[0-9A-Za-z-_]+['"]?\s*=\s*\{.*['"]?package['"]?\s*=\s*['"])([0-9A-Za-z-_]+)(['"].*}.*)$"#)
            .expect(INTERNAL_ERR);
}

pub fn cargo<'a>(
    root: &Utf8Path,
    args: &[&'a str],
    env: &[(&'a str, &'a str)],
) -> Result<(String, String)> {
    debug!("cargo", args.join(" "));

    let mut args = args.to_vec();

    if TERM_ERR.features().colors_supported() {
        args.push("--color");
        args.push("always");
    }

    if get_debug() {
        args.push("-v");
    }

    let args_text = args.iter().map(|x| x.to_string()).collect::<Vec<_>>();

    let mut stderr_lines = vec![];

    let mut child = Command::new("cargo")
        .current_dir(root)
        .args(&args)
        .envs(env.iter().copied())
        .stdout(Stdio::piped())
        .stderr(Stdio::piped())
        .spawn()
        .map_err(|err| Error::Cargo {
            err,
            args: args_text.clone(),
        })?;

    {
        let stderr = child.stderr.as_mut().expect(INTERNAL_ERR);

        for line in BufReader::new(stderr).lines() {
            let line = line?;

            eprintln!("{}", line);
            stderr_lines.push(line);
        }
    }

    let output = child.wait_with_output().map_err(|err| Error::Cargo {
        err,
        args: args_text,
    })?;

    let output_stdout = String::from_utf8(output.stdout)?;
    let output_stderr = stderr_lines.join("\n");

    debug!("cargo stderr", output_stderr);
    debug!("cargo stdout", output_stdout);

    Ok((
        output_stdout.trim().to_owned(),
        output_stderr.trim().to_owned(),
    ))
}

pub fn cargo_config_get(root: &Utf8Path, name: &str) -> Result<String> {
    // You know how we sometimes have to make the best of an unfortunate
    // situation?  This is one of those situations.
    //
    // In order to support private registries, we need to know the URL of their
    // index. That's stored in a `.cargo/config.toml` file, which could be in
    // the `root` directory, or someplace else, like `~/.cargo/config.toml`.
    //
    // In order to match cargo's lookup strategy, the best option is to use
    // `cargo config get`. However, that's unstable. Since we don't want
    // cargo-workspaces to require nightly, we can use two combined escape
    // hatches:
    //
    // 1. Set the `RUSTC_BOOTSTRAP` environment variable to `1`
    // 2. Pass `-Z unstable-options` to cargo
    //
    // This works because stable rustc versions contain exactly the same code as
    // nightly versions, but all the nightly features are gated. This allows
    // stable rustc versions to recognize nightly features and tell you: "no, you
    // need a nightly for this". But rustc should be able to compile rustc, and
    // the rustc codebase uses nightly features, so `RUSTC_BOOTSTRAP` removes that
    // gating.
    //
    // This is generally frowned upon (it's only supposed to be used to
    // bootstrap rustc), but here it's _just_ to get access to `cargo config`,
    // we're not actually building crates with
    // rustc-stable-masquerading-as-nightly.

    debug!("cargo config get", name);

    let args = vec!["-Z", "unstable-options", "config", "get", name];
    let env = &[("RUSTC_BOOTSTRAP", "1")];

    let (stdout, _) = cargo(root, &args, env)?;

    // `cargo config get` returns TOML output, like so:
    //
    //      $ RUSTC_BOOTSTRAP=1 cargo -Z unstable-options config get registries.foobar.index
    //      registries.foobar.index = "https://dl.cloudsmith.io/basic/some-org/foobar/cargo/index.git"
    //
    // The right thing to do is probably to pull in a TOML crate, but since the
    // output is so predictable, and in the interest of keeping dependencies low,
    // we just do some text wrangling instead:

    // tokens is ["registries.foobar.index", "\"some-url\""]
    let tokens = stdout
        .split(" = ")
        .map(|x| x.to_string())
        .collect::<Vec<_>>();

    // value is "\"some-url\""
    let value = tokens.get(1).ok_or(Error::BadConfigGetOutput(stdout))?;

    // we return "some-url"
    Ok(value
        .trim()
        .trim_start_matches('"')
        .trim_end_matches('"')
        .into())
}

#[derive(Debug)]
enum Context {
    Beginning,
    Package,
    Dependencies,
<<<<<<< HEAD
    DependencyEntry(String, bool),
=======
    DependencyEntry(String, Option<(usize, String)>),
>>>>>>> f441cb4a
    DontCare,
}

fn edit_version(
    caps: Captures,
    new_lines: &mut Vec<String>,
    versions: &Map<String, Version>,
    exact: bool,
    version_index: usize,
) -> Result<()> {
    if let Some(new_version) = versions.get(&caps[version_index]) {
        if exact {
            new_lines.push(format!("{}={}{}", &caps[1], new_version, &caps[4]));
        } else if !VersionReq::parse(&caps[3])?.matches(new_version) {
            new_lines.push(format!("{}{}{}", &caps[1], new_version, &caps[4]));
        }
    }

    Ok(())
}

fn rename_dep(
    caps: Captures,
    new_lines: &mut Vec<String>,
    renames: &Map<String, String>,
    name_index: usize,
) -> Result<()> {
    if let Some(new_name) = renames.get(&caps[name_index]) {
        new_lines.push(format!("{}{}{}", &caps[1], new_name, &caps[3]));
    }

    Ok(())
}

fn parse<P, D, DE, DP>(
    manifest: String,
    dev_deps: bool,
    package_f: P,
    dependencies_f: D,
    dependency_entries_f: DE,
    dependency_pkg_f: DP,
) -> Result<String>
where
    P: Fn(&str, &mut Vec<String>) -> Result,
    D: Fn(&str, &mut Vec<String>) -> Result,
<<<<<<< HEAD
    DE: Fn(&str, &str, &mut bool, &mut Vec<String>) -> Result<Option<Context>>,
    DP: Fn(&str, bool, &mut Vec<String>) -> Result,
=======
    DE: Fn(&str, &mut Option<String>) -> Result<Option<String>>,
    DP: Fn(&str, Option<(usize, String)>, &mut Vec<String>) -> Result,
>>>>>>> f441cb4a
{
    let mut context = Context::Beginning;
    let mut new_lines = vec![];

    for line in manifest.lines() {
        let trimmed = line.trim();
        if trimmed.starts_with('[') {
<<<<<<< HEAD
            if let Context::DependencyEntry(ref dep, has_key) = context {
                dependency_pkg_f(dep, has_key, &mut new_lines)?;
=======
            if let Context::DependencyEntry(ref dep, ref mut dep_meta) = context {
                dependency_pkg_f(dep, dep_meta.take(), &mut new_lines)?;
>>>>>>> f441cb4a
            }
        }
        let count = new_lines.len();
        #[allow(clippy::if_same_then_else)]
        if trimmed.starts_with("[package]") {
            context = Context::Package;
        } else if trimmed.starts_with("[dependencies]") {
            context = Context::Dependencies;
        } else if trimmed.starts_with("[build-dependencies]") {
            context = Context::Dependencies;
        } else if dev_deps && trimmed.starts_with("[dev-dependencies]") {
            context = Context::Dependencies;
        } else if let Some(caps) = DEP_ENTRY.captures(trimmed) {
<<<<<<< HEAD
            context = Context::DependencyEntry(caps[1].to_string(), false);
        } else if let Some(caps) = BUILD_DEP_ENTRY.captures(trimmed) {
            context = Context::DependencyEntry(caps[1].to_string(), false);
        } else if let Some(caps) = DEV_DEP_ENTRY.captures(trimmed) {
            if dev_deps {
                context = Context::DependencyEntry(caps[1].to_string(), false);
=======
            context = Context::DependencyEntry(caps[1].to_string(), None);
        } else if let Some(caps) = BUILD_DEP_ENTRY.captures(trimmed) {
            context = Context::DependencyEntry(caps[1].to_string(), None);
        } else if let Some(caps) = DEV_DEP_ENTRY.captures(trimmed) {
            if dev_deps {
                context = Context::DependencyEntry(caps[1].to_string(), None);
>>>>>>> f441cb4a
            }
        } else if trimmed.starts_with('[') {
            context = Context::DontCare;
        } else {
            // TODO: Support `package.version` like stuff (with quotes) at beginning
<<<<<<< HEAD
            let new_context = loop {
                match context {
                    Context::Package => package_f(line, &mut new_lines)?,
                    Context::Dependencies => dependencies_f(line, &mut new_lines)?,
                    Context::DependencyEntry(ref dep, ref mut has_key) => {
                        break dependency_entries_f(dep, line, has_key, &mut new_lines)?
=======
            match context {
                Context::Package => package_f(line, &mut new_lines)?,
                Context::Dependencies => dependencies_f(line, &mut new_lines)?,
                Context::DependencyEntry(ref mut dep, ref mut dep_meta) => {
                    let mut line_meta = None;

                    if let Some(new_dep) = dependency_entries_f(line, &mut line_meta)? {
                        *dep = new_dep;
                    }
                    if let Some(meta) = line_meta {
                        dep_meta.replace((new_lines.len(), meta));
>>>>>>> f441cb4a
                    }
                    _ => {}
                }
                break None;
            };
            if let Some(new_context) = new_context {
                context = new_context;
            }
        }

        if new_lines.len() == count {
            new_lines.push(line.to_string());
        }
    }

<<<<<<< HEAD
    if let Context::DependencyEntry(ref dep, has_key) = context {
        dependency_pkg_f(dep, has_key, &mut new_lines)?;
=======
    if let Context::DependencyEntry(ref dep, dep_meta) = context {
        dependency_pkg_f(dep, dep_meta, &mut new_lines)?;
>>>>>>> f441cb4a
    }

    Ok(new_lines.join(if manifest.contains(CRLF) { CRLF } else { LF }))
}

pub fn rename_packages(
    manifest: String,
    pkg_name: &str,
    renames: &Map<String, String>,
) -> Result<String> {
    parse(
        manifest,
        true,
        |line, new_lines| {
            if let Some(to) = renames.get(pkg_name) {
                if let Some(caps) = NAME.captures(line) {
                    new_lines.push(format!("{}{}{}", &caps[1], to, &caps[3]));
                }
            }

            Ok(())
        },
        |line, new_lines| {
            if let Some(caps) = DEP_DIRECT_NAME.captures(line) {
                if let Some(new_name) = renames.get(&caps[2]) {
                    new_lines.push(format!(
                        "{}{{ version = {}, package = \"{}\" }}{}",
                        &caps[1], &caps[3], new_name, &caps[4]
                    ));
                }
            } else if let Some(caps) = DEP_OBJ_RENAME_NAME.captures(line) {
                rename_dep(caps, new_lines, renames, 2)?;
            } else if let Some(caps) = DEP_OBJ_NAME.captures(line) {
                if let Some(new_name) = renames.get(&caps[2]) {
                    new_lines.push(format!(
                        "{}, package = \"{}\"{}",
                        &caps[1], new_name, &caps[3]
                    ));
                }
            }

            Ok(())
        },
<<<<<<< HEAD
        |_, line, has_package_name, new_lines| {
            if let Some(caps) = PACKAGE.captures(line) {
                *has_package_name = true;
                rename_dep(caps, new_lines, renames, 2)?;
                Ok(Some(Context::DontCare))
            } else {
                Ok(None)
=======
        |line, package_line| {
            if PACKAGE.is_match(line) {
                package_line.replace(line.to_string());
>>>>>>> f441cb4a
            }

            Ok(None)
        },
<<<<<<< HEAD
        |dep, has_package_name, new_lines| {
            if !has_package_name {
                if let Some(new_name) = renames.get(dep) {
                    new_lines.push(format!("package = \"{}\"", new_name));
=======
        |dep, package_line, new_lines| {
            match package_line {
                Some((i, line)) => {
                    if let (Some(line), Some(caps)) =
                        (new_lines.get_mut(i), PACKAGE.captures(&line))
                    {
                        if let Some(new_name) = renames.get(&caps[2]) {
                            *line = format!("{}{}{}", &caps[1], new_name, &caps[3]);
                        }
                    }
                }
                None => {
                    if let Some(new_name) = renames.get(dep) {
                        new_lines.push(format!("package = \"{}\"", new_name));
                    }
>>>>>>> f441cb4a
                }
            }

            Ok(())
        },
    )
}

pub fn change_versions(
    manifest: String,
    pkg_name: &str,
    versions: &Map<String, Version>,
    exact: bool,
) -> Result<String> {
    parse(
        manifest,
        false,
        |line, new_lines| {
            if let Some(new_version) = versions.get(pkg_name) {
                if let Some(caps) = VERSION.captures(line) {
                    new_lines.push(format!("{}{}{}", &caps[1], new_version, &caps[3]));
                }
            }

            Ok(())
        },
        |line, new_lines| {
            if let Some(caps) = DEP_DIRECT_VERSION.captures(line) {
                edit_version(caps, new_lines, versions, exact, 2)?;
            } else if let Some(caps) = DEP_OBJ_RENAME_VERSION.captures(line) {
                edit_version(caps, new_lines, versions, exact, 5)?;
            } else if let Some(caps) = DEP_OBJ_RENAME_BEFORE_VERSION.captures(line) {
                edit_version(caps, new_lines, versions, exact, 2)?;
            } else if let Some(caps) = DEP_OBJ_VERSION.captures(line) {
                edit_version(caps, new_lines, versions, exact, 2)?;
            } else if let Some(caps) = DEP_OBJ_NAME.captures(line) {
                if let Some(new_version) = versions.get(&caps[2]) {
                    if exact {
                        new_lines.push(format!(
                            "{}, version = \"={}\"{}",
                            &caps[1], new_version, &caps[3]
                        ));
                    } else {
                        new_lines.push(format!(
                            "{}, version = \"{}\"{}",
                            &caps[1], new_version, &caps[3]
                        ));
                    }
                }
            }

            Ok(())
        },
<<<<<<< HEAD
        |dep, line, has_version, new_lines| {
            if let Some(caps) = PACKAGE.captures(line) {
                return Ok(Some(Context::DependencyEntry(caps[2].to_string(), false)));
            } else if let Some(caps) = VERSION.captures(line) {
                *has_version = true;
                if let Some(new_version) = versions.get(dep) {
                    if exact {
                        new_lines.push(format!("{}={}{}", &caps[1], new_version, &caps[3]));
                    } else if !VersionReq::parse(&caps[2])?.matches(new_version) {
                        new_lines.push(format!("{}{}{}", &caps[1], new_version, &caps[3]));
=======
        |line, version_line| {
            if let Some(caps) = PACKAGE.captures(line) {
                return Ok(Some(caps[2].to_string()));
            } else if VERSION.is_match(line) {
                version_line.replace(line.to_string());
            }

            Ok(None)
        },
        |dep, version_line, new_lines| {
            match version_line {
                Some((i, line)) => {
                    if let (Some(line), Some(caps), Some(new_version)) = (
                        new_lines.get_mut(i),
                        VERSION.captures(&line),
                        versions.get(dep),
                    ) {
                        if exact {
                            *line = format!("{}={}{}", &caps[1], new_version, &caps[3]);
                        } else if !VersionReq::parse(&caps[2])?.matches(new_version) {
                            *line = format!("{}{}{}", &caps[1], new_version, &caps[3]);
                        }
                    }
                }
                None => {
                    if let Some(new_version) = versions.get(dep) {
                        new_lines.push(format!("version = \"{}\"", new_version));
>>>>>>> f441cb4a
                    }
                }
            }

            Ok(())
        },
<<<<<<< HEAD
        |dep, has_version, new_lines| {
            if !has_version {
                if let Some(new_version) = versions.get(dep) {
                    new_lines.push(format!("version = \"{}\"", new_version));
                }
            }

            Ok(())
        },
=======
>>>>>>> f441cb4a
    )
}

pub fn is_published(index: &mut Index, name: &str, version: &str) -> Result<bool> {
    // See if we already have the crate (and version) in cache
    if let Some(crate_data) = index.crate_(name) {
        if crate_data.versions().iter().any(|v| v.version() == version) {
            return Ok(true);
        }
    }

    // We don't? Okay, update the cache then
    index.update()?;

    // Try again with updated index:
    if let Some(crate_data) = index.crate_(name) {
        if crate_data.versions().iter().any(|v| v.version() == version) {
            return Ok(true);
        }
    }

    // I guess we didn't have it
    Ok(false)
}

pub fn check_index(index: &mut Index, name: &str, version: &str) -> Result<()> {
    let now = Instant::now();
    let sleep_time = Duration::from_secs(2);
    let timeout = Duration::from_secs(300);
    let mut logged = false;

    loop {
        if is_published(index, name, version)? {
            break;
        } else if timeout < now.elapsed() {
            return Err(Error::PublishTimeout);
        }

        if !logged {
            info!("waiting", "...");
            logged = true;
        }

        sleep(sleep_time);
    }

    Ok(())
}

#[cfg(test)]
mod test {
    use super::*;
    use indoc::indoc;

    #[test]
    fn test_version() {
        let m = indoc! {r#"
            [package]
            version = "0.1.0"
        "#};

        let mut v = Map::new();
        v.insert("this".to_string(), Version::parse("0.3.0").unwrap());

        assert_eq!(
            change_versions(m.into(), "this", &v, false).unwrap(),
            indoc! {r#"
                [package]
                version = "0.3.0""#
            }
        );
    }

    #[test]
    fn test_version_comments() {
        let m = indoc! {r#"
            [package]
            version="0.1.0" # hello
        "#};

        let mut v = Map::new();
        v.insert("this".to_string(), Version::parse("0.3.0").unwrap());

        assert_eq!(
            change_versions(m.into(), "this", &v, false).unwrap(),
            indoc! {r#"
                [package]
                version="0.3.0" # hello"#
            }
        );
    }

    #[test]
    fn test_version_quotes() {
        let m = indoc! {r#"
            [package]
            "version"	=	"0.1.0"
        "#};

        let mut v = Map::new();
        v.insert("this".to_string(), Version::parse("0.3.0").unwrap());

        assert_eq!(
            change_versions(m.into(), "this", &v, false).unwrap(),
            indoc! {r#"
                [package]
                "version"	=	"0.3.0""#
            }
        );
    }

    #[test]
    fn test_version_single_quotes() {
        let m = indoc! {r#"
            [package]
            'version'='0.1.0'# hello
        "#};

        let mut v = Map::new();
        v.insert("this".to_string(), Version::parse("0.3.0").unwrap());

        assert_eq!(
            change_versions(m.into(), "this", &v, false).unwrap(),
            indoc! {r#"
                [package]
                'version'='0.3.0'# hello"#
            }
        );
    }

    #[test]
    fn test_version_dependencies() {
        let m = indoc! {r#"
            [dependencies]
            this = "0.0.1" # hello
        "#};

        let mut v = Map::new();
        v.insert("this".to_string(), Version::parse("0.3.0").unwrap());

        assert_eq!(
            change_versions(m.into(), "this", &v, false).unwrap(),
            indoc! {r#"
                [dependencies]
                this = "0.3.0" # hello"#
            }
        );
    }

    #[test]
    fn test_missing_version_dependencies_object() {
        let m = indoc! {r#"
            [dependencies]
            this = { path = "../" } # hello
        "#};

        let mut v = Map::new();
        v.insert("this".to_string(), Version::parse("0.3.0").unwrap());

        assert_eq!(
            change_versions(m.into(), "this", &v, false).unwrap(),
            indoc! {r#"
                [dependencies]
                this = { path = "../", version = "0.3.0" } # hello"#
            }
        );
    }

    #[test]
    fn test_version_dependencies_object() {
        let m = indoc! {r#"
            [dependencies]
            this = { path = "../", version = "0.0.1" } # hello
        "#};

        let mut v = Map::new();
        v.insert("this".to_string(), Version::parse("0.3.0").unwrap());

        assert_eq!(
            change_versions(m.into(), "this", &v, false).unwrap(),
            indoc! {r#"
                [dependencies]
                this = { path = "../", version = "0.3.0" } # hello"#
            }
        );
    }

    #[test]
    fn test_version_dependencies_object_renamed() {
        let m = indoc! {r#"
            [dependencies]
            this2 = { path = "../", version = "0.0.1", package = "this" } # hello
        "#};

        let mut v = Map::new();
        v.insert("this".to_string(), Version::parse("0.3.0").unwrap());

        assert_eq!(
            change_versions(m.into(), "this", &v, false).unwrap(),
            indoc! {r#"
                [dependencies]
                this2 = { path = "../", version = "0.3.0", package = "this" } # hello"#
            }
        );
    }

    #[test]
    fn test_version_dependencies_object_renamed_before_version() {
        let m = indoc! {r#"
            [dependencies]
            this2 = { path = "../", package = "this", version = "0.0.1" } # hello
        "#};

        let mut v = Map::new();
        v.insert("this".to_string(), Version::parse("0.3.0").unwrap());

        assert_eq!(
            change_versions(m.into(), "this", &v, false).unwrap(),
            indoc! {r#"
                [dependencies]
                this2 = { path = "../", package = "this", version = "0.3.0" } # hello"#
            }
        );
    }

    #[test]
    fn test_version_dependency_table() {
        let m = indoc! {r#"
            [dependencies.this]
            path = "../"
            version = "0.0.1" # hello
        "#};

        let mut v = Map::new();
        v.insert("this".to_string(), Version::parse("0.3.0").unwrap());

        assert_eq!(
            change_versions(m.into(), "this", &v, false).unwrap(),
            indoc! {r#"
                [dependencies.this]
                path = "../"
                version = "0.3.0" # hello"#
            }
        );
    }

    #[test]
    fn test_version_dependency_table_missing_version() {
        let m = indoc! {r#"
            [dependencies.this]
            path = "../" # hello
            [package]
            name = "test"
        "#};

        let mut v = Map::new();
        v.insert("this".to_string(), Version::parse("0.3.0").unwrap());

        assert_eq!(
            change_versions(m.into(), "this", &v, false).unwrap(),
            indoc! {r#"
                [dependencies.this]
                path = "../" # hello
                version = "0.3.0"
                [package]
                name = "test""#}
        );
    }

<<<<<<< HEAD
    // #[test]
    // fn test_dependency_table_renamed() {
    //     // TODO: Not correct when `package` key exists
    //     let m = indoc! {r#"
    //         [dependencies.this2]
    //         path = "../"
    //         version = "0.0.1" # hello"
    //         package = "this"
    //     "#};

    //     let mut v = Map::new();
    //     v.insert("this".to_string(), Version::parse("0.3.0").unwrap());

    //     assert_eq!(
    //         change_versions(m, "this", &v, false).unwrap(),
    //         indoc! {r#"
    //             [dependencies.this2]
    //             path = "../"
    //             version = "0.3.0" # hello"
    //             package = "this""#
    //         }
    //     );
    // }
=======
    #[test]
    fn test_dependency_table_renamed() {
        let m = indoc! {r#"
            [dependencies.this2]
            path = "../"
            version = "0.0.1" # hello"
            package = "this"
        "#};

        let mut v = Map::new();
        v.insert("this".to_string(), Version::parse("0.3.0").unwrap());

        assert_eq!(
            change_versions(m.into(), "this", &v, false).unwrap(),
            indoc! {r#"
                [dependencies.this2]
                path = "../"
                version = "0.3.0" # hello"
                package = "this""#
            }
        );
    }
>>>>>>> f441cb4a

    #[test]
    fn test_version_dependency_table_renamed_before_version() {
        let m = indoc! {r#"
            [dependencies.this2]
            path = "../"
            package = "this"
            version = "0.0.1" # hello
        "#};

        let mut v = Map::new();
        v.insert("this".to_string(), Version::parse("0.3.0").unwrap());

        assert_eq!(
            change_versions(m.into(), "this", &v, false).unwrap(),
            indoc! {r#"
                [dependencies.this2]
                path = "../"
                package = "this"
                version = "0.3.0" # hello"#
            }
        );
    }

    #[test]
    fn test_exact() {
        let m = indoc! {r#"
            [dependencies]
            this = { path = "../", version = "0.0.1" } # hello
        "#};

        let mut v = Map::new();
        v.insert("this".to_string(), Version::parse("0.3.0").unwrap());

        assert_eq!(
            change_versions(m.into(), "this", &v, true).unwrap(),
            indoc! {r#"
                [dependencies]
                this = { path = "../", version = "=0.3.0" } # hello"#
            }
        );
    }

    #[test]
    fn test_exact_version_missing() {
        let m = indoc! {r#"
            [dependencies]
            this = { path = "../" } # hello
        "#};

        let mut v = Map::new();
        v.insert("this".to_string(), Version::parse("0.3.0").unwrap());

        assert_eq!(
            change_versions(m.into(), "this", &v, true).unwrap(),
            indoc! {r#"
                [dependencies]
                this = { path = "../", version = "=0.3.0" } # hello"#
            }
        );
    }

    #[test]
    fn test_name() {
        let m = indoc! {r#"
            [package]
            name = "this"
        "#};

        let mut v = Map::new();
        v.insert("this".to_string(), "ra_this".to_string());

        assert_eq!(
            rename_packages(m.into(), "this", &v).unwrap(),
            indoc! {r#"
                [package]
                name = "ra_this""#
            }
        );
    }

    #[test]
    fn test_name_dependencies() {
        let m = indoc! {r#"
            [dependencies]
            this = "0.0.1" # hello
        "#};

        let mut v = Map::new();
        v.insert("this".to_string(), "ra_this".to_string());

        assert_eq!(
            rename_packages(m.into(), "this", &v).unwrap(),
            indoc! {r#"
                [dependencies]
                this = { version = "0.0.1", package = "ra_this" } # hello"#
            }
        );
    }

    #[test]
    fn test_name_dependencies_object() {
        let m = indoc! {r#"
            [dependencies]
            this = { path = "../", version = "0.0.1" } # hello
        "#};

        let mut v = Map::new();
        v.insert("this".to_string(), "ra_this".to_string());

        assert_eq!(
            rename_packages(m.into(), "this", &v).unwrap(),
            indoc! {r#"
                [dependencies]
                this = { path = "../", version = "0.0.1", package = "ra_this" } # hello"#
            }
        );
    }

    #[test]
    fn test_name_dependencies_object_renamed() {
        let m = indoc! {r#"
            [dependencies]
            this2 = { path = "../", version = "0.0.1", package = "this" } # hello
        "#};

        let mut v = Map::new();
        v.insert("this".to_string(), "ra_this".to_string());

        assert_eq!(
            rename_packages(m.into(), "this", &v).unwrap(),
            indoc! {r#"
                [dependencies]
                this2 = { path = "../", version = "0.0.1", package = "ra_this" } # hello"#
            }
        );
    }

    #[test]
    fn test_name_dependencies_object_renamed_before_version() {
        let m = indoc! {r#"
            [dependencies]
            this2 = { path = "../", package = "this", version = "0.0.1" } # hello
        "#};

        let mut v = Map::new();
        v.insert("this".to_string(), "ra_this".to_string());

        assert_eq!(
            rename_packages(m.into(), "this", &v).unwrap(),
            indoc! {r#"
                [dependencies]
                this2 = { path = "../", package = "ra_this", version = "0.0.1" } # hello"#
            }
        );
    }

    #[test]
    fn test_name_dependency_table() {
        let m = indoc! {r#"
            [dependencies.this]
            path = "../"
            version = "0.0.1" # hello
        "#};

        let mut v = Map::new();
        v.insert("this".to_string(), "ra_this".to_string());

        assert_eq!(
            rename_packages(m.into(), "this", &v).unwrap(),
            indoc! {r#"
                [dependencies.this]
                path = "../"
                version = "0.0.1" # hello
                package = "ra_this""#
            }
        );
    }

    #[test]
    fn test_name_dependency_table_renamed() {
        let m = indoc! {r#"
            [dependencies.this2]
            path = "../"
            version = "0.0.1" # hello"
            package = "this"
        "#};

        let mut v = Map::new();
        v.insert("this".to_string(), "ra_this".to_string());

        assert_eq!(
            rename_packages(m.into(), "this", &v).unwrap(),
            indoc! {r#"
                [dependencies.this2]
                path = "../"
                version = "0.0.1" # hello"
                package = "ra_this""#
            }
        );
    }

    #[test]
    fn test_name_dependency_table_renamed_before_version() {
        let m = indoc! {r#"
            [dependencies.this2]
            path = "../"
            package = "this"
            version = "0.0.1" # hello
        "#};

        let mut v = Map::new();
        v.insert("this".to_string(), "ra_this".to_string());

        assert_eq!(
            rename_packages(m.into(), "this", &v).unwrap(),
            indoc! {r#"
                [dependencies.this2]
                path = "../"
                package = "ra_this"
                version = "0.0.1" # hello"#
            }
        );
    }
}<|MERGE_RESOLUTION|>--- conflicted
+++ resolved
@@ -183,11 +183,7 @@
     Beginning,
     Package,
     Dependencies,
-<<<<<<< HEAD
-    DependencyEntry(String, bool),
-=======
     DependencyEntry(String, Option<(usize, String)>),
->>>>>>> f441cb4a
     DontCare,
 }
 
@@ -233,13 +229,8 @@
 where
     P: Fn(&str, &mut Vec<String>) -> Result,
     D: Fn(&str, &mut Vec<String>) -> Result,
-<<<<<<< HEAD
-    DE: Fn(&str, &str, &mut bool, &mut Vec<String>) -> Result<Option<Context>>,
-    DP: Fn(&str, bool, &mut Vec<String>) -> Result,
-=======
     DE: Fn(&str, &mut Option<String>) -> Result<Option<String>>,
     DP: Fn(&str, Option<(usize, String)>, &mut Vec<String>) -> Result,
->>>>>>> f441cb4a
 {
     let mut context = Context::Beginning;
     let mut new_lines = vec![];
@@ -247,13 +238,8 @@
     for line in manifest.lines() {
         let trimmed = line.trim();
         if trimmed.starts_with('[') {
-<<<<<<< HEAD
-            if let Context::DependencyEntry(ref dep, has_key) = context {
-                dependency_pkg_f(dep, has_key, &mut new_lines)?;
-=======
             if let Context::DependencyEntry(ref dep, ref mut dep_meta) = context {
                 dependency_pkg_f(dep, dep_meta.take(), &mut new_lines)?;
->>>>>>> f441cb4a
             }
         }
         let count = new_lines.len();
@@ -267,34 +253,17 @@
         } else if dev_deps && trimmed.starts_with("[dev-dependencies]") {
             context = Context::Dependencies;
         } else if let Some(caps) = DEP_ENTRY.captures(trimmed) {
-<<<<<<< HEAD
-            context = Context::DependencyEntry(caps[1].to_string(), false);
-        } else if let Some(caps) = BUILD_DEP_ENTRY.captures(trimmed) {
-            context = Context::DependencyEntry(caps[1].to_string(), false);
-        } else if let Some(caps) = DEV_DEP_ENTRY.captures(trimmed) {
-            if dev_deps {
-                context = Context::DependencyEntry(caps[1].to_string(), false);
-=======
             context = Context::DependencyEntry(caps[1].to_string(), None);
         } else if let Some(caps) = BUILD_DEP_ENTRY.captures(trimmed) {
             context = Context::DependencyEntry(caps[1].to_string(), None);
         } else if let Some(caps) = DEV_DEP_ENTRY.captures(trimmed) {
             if dev_deps {
                 context = Context::DependencyEntry(caps[1].to_string(), None);
->>>>>>> f441cb4a
             }
         } else if trimmed.starts_with('[') {
             context = Context::DontCare;
         } else {
             // TODO: Support `package.version` like stuff (with quotes) at beginning
-<<<<<<< HEAD
-            let new_context = loop {
-                match context {
-                    Context::Package => package_f(line, &mut new_lines)?,
-                    Context::Dependencies => dependencies_f(line, &mut new_lines)?,
-                    Context::DependencyEntry(ref dep, ref mut has_key) => {
-                        break dependency_entries_f(dep, line, has_key, &mut new_lines)?
-=======
             match context {
                 Context::Package => package_f(line, &mut new_lines)?,
                 Context::Dependencies => dependencies_f(line, &mut new_lines)?,
@@ -306,14 +275,9 @@
                     }
                     if let Some(meta) = line_meta {
                         dep_meta.replace((new_lines.len(), meta));
->>>>>>> f441cb4a
                     }
-                    _ => {}
                 }
-                break None;
-            };
-            if let Some(new_context) = new_context {
-                context = new_context;
+                _ => {}
             }
         }
 
@@ -322,13 +286,8 @@
         }
     }
 
-<<<<<<< HEAD
-    if let Context::DependencyEntry(ref dep, has_key) = context {
-        dependency_pkg_f(dep, has_key, &mut new_lines)?;
-=======
     if let Context::DependencyEntry(ref dep, dep_meta) = context {
         dependency_pkg_f(dep, dep_meta, &mut new_lines)?;
->>>>>>> f441cb4a
     }
 
     Ok(new_lines.join(if manifest.contains(CRLF) { CRLF } else { LF }))
@@ -372,29 +331,13 @@
 
             Ok(())
         },
-<<<<<<< HEAD
-        |_, line, has_package_name, new_lines| {
-            if let Some(caps) = PACKAGE.captures(line) {
-                *has_package_name = true;
-                rename_dep(caps, new_lines, renames, 2)?;
-                Ok(Some(Context::DontCare))
-            } else {
-                Ok(None)
-=======
         |line, package_line| {
             if PACKAGE.is_match(line) {
                 package_line.replace(line.to_string());
->>>>>>> f441cb4a
             }
 
             Ok(None)
         },
-<<<<<<< HEAD
-        |dep, has_package_name, new_lines| {
-            if !has_package_name {
-                if let Some(new_name) = renames.get(dep) {
-                    new_lines.push(format!("package = \"{}\"", new_name));
-=======
         |dep, package_line, new_lines| {
             match package_line {
                 Some((i, line)) => {
@@ -410,7 +353,6 @@
                     if let Some(new_name) = renames.get(dep) {
                         new_lines.push(format!("package = \"{}\"", new_name));
                     }
->>>>>>> f441cb4a
                 }
             }
 
@@ -464,18 +406,6 @@
 
             Ok(())
         },
-<<<<<<< HEAD
-        |dep, line, has_version, new_lines| {
-            if let Some(caps) = PACKAGE.captures(line) {
-                return Ok(Some(Context::DependencyEntry(caps[2].to_string(), false)));
-            } else if let Some(caps) = VERSION.captures(line) {
-                *has_version = true;
-                if let Some(new_version) = versions.get(dep) {
-                    if exact {
-                        new_lines.push(format!("{}={}{}", &caps[1], new_version, &caps[3]));
-                    } else if !VersionReq::parse(&caps[2])?.matches(new_version) {
-                        new_lines.push(format!("{}{}{}", &caps[1], new_version, &caps[3]));
-=======
         |line, version_line| {
             if let Some(caps) = PACKAGE.captures(line) {
                 return Ok(Some(caps[2].to_string()));
@@ -503,25 +433,12 @@
                 None => {
                     if let Some(new_version) = versions.get(dep) {
                         new_lines.push(format!("version = \"{}\"", new_version));
->>>>>>> f441cb4a
                     }
                 }
             }
 
             Ok(())
         },
-<<<<<<< HEAD
-        |dep, has_version, new_lines| {
-            if !has_version {
-                if let Some(new_version) = versions.get(dep) {
-                    new_lines.push(format!("version = \"{}\"", new_version));
-                }
-            }
-
-            Ok(())
-        },
-=======
->>>>>>> f441cb4a
     )
 }
 
@@ -791,31 +708,6 @@
         );
     }
 
-<<<<<<< HEAD
-    // #[test]
-    // fn test_dependency_table_renamed() {
-    //     // TODO: Not correct when `package` key exists
-    //     let m = indoc! {r#"
-    //         [dependencies.this2]
-    //         path = "../"
-    //         version = "0.0.1" # hello"
-    //         package = "this"
-    //     "#};
-
-    //     let mut v = Map::new();
-    //     v.insert("this".to_string(), Version::parse("0.3.0").unwrap());
-
-    //     assert_eq!(
-    //         change_versions(m, "this", &v, false).unwrap(),
-    //         indoc! {r#"
-    //             [dependencies.this2]
-    //             path = "../"
-    //             version = "0.3.0" # hello"
-    //             package = "this""#
-    //         }
-    //     );
-    // }
-=======
     #[test]
     fn test_dependency_table_renamed() {
         let m = indoc! {r#"
@@ -838,7 +730,6 @@
             }
         );
     }
->>>>>>> f441cb4a
 
     #[test]
     fn test_version_dependency_table_renamed_before_version() {
