use crate::utils::{
    cargo, change_versions, read_config, ChangeData, ChangeOpt, Error, GitOpt, GroupName, Pkg,
    Result, WorkspaceConfig, INTERNAL_ERR,
};

use cargo_metadata::Metadata;
use clap::{ArgEnum, ArgSettings, Parser};
use dialoguer::{theme::ColorfulTheme, Confirm, Input, Select};
use oclif::{
<<<<<<< HEAD
    console::style,
=======
    console::{style, Style},
>>>>>>> f441cb4a
    term::{TERM_ERR, TERM_OUT},
};
use semver::{Identifier, Version, VersionReq};

use std::{
    collections::{BTreeMap as Map, HashMap},
    fs,
    process::exit,
};

#[derive(Debug, Clone, ArgEnum)]
pub enum Bump {
    Major,
    Minor,
    Patch,
    Premajor,
    Preminor,
    Prepatch,
    Prerelease,
    Custom,
}

impl Bump {
    pub fn selected(&self) -> usize {
        match self {
            Bump::Major => 2,
            Bump::Minor => 1,
            Bump::Patch => 0,
            Bump::Premajor => 5,
            Bump::Preminor => 4,
            Bump::Prepatch => 3,
            Bump::Prerelease => 6,
            Bump::Custom => 7,
        }
    }
}

#[derive(Debug, Parser)]
pub struct VersionOpt {
    /// Increment all versions by the given explicit
    /// semver keyword while skipping the prompts for them
    #[clap(arg_enum)]
    pub bump: Option<Bump>,

    /// Specify custom version value when 'bump' is set to 'custom'
    #[clap(required_if_eq("bump", "custom"))]
    pub custom: Option<Version>,

    /// Specify prerelease identifier
    #[clap(
        long,
        value_name = "identifier",
        setting(ArgSettings::ForbidEmptyValues)
    )]
    pub pre_id: Option<String>,

    #[clap(flatten)]
    pub change: ChangeOpt,

    #[clap(flatten)]
    pub git: GitOpt,

    /// Also do versioning for private crates (will not be published)
    #[clap(short, long)]
    pub all: bool,

    /// Specify inter dependency version numbers exactly with `=`
    #[clap(long)]
    pub exact: bool,

    /// Skip confirmation prompt
    #[clap(short, long)]
    pub yes: bool,

    /// Comma separated list of crate groups to version
    #[clap(
        long,
        multiple_occurrences = true,
        use_delimiter = true,
        number_of_values = 1
    )]
    pub groups: Vec<GroupName>,

    /// Do not use a pager for previewing package groups in interactive mode
    #[clap(long)]
    pub no_pager: bool,
}

impl VersionOpt {
    pub fn do_versioning(&self, metadata: &Metadata) -> Result<Map<String, Version>> {
        let config: WorkspaceConfig = read_config(&metadata.workspace_metadata)?;
        let branch = self.git.validate(&metadata.workspace_root, &config)?;

        let change_data = ChangeData::new(metadata, &self.change)?;

        if self.change.force.is_none() && change_data.count == "0" && !change_data.dirty {
            TERM_OUT.write_line("Current HEAD is already released, skipping versioning")?;
            return Ok(Map::new());
        }

        let (mut changed_p, mut unchanged_p) = self.change.get_changed_pkgs(
            metadata,
            &config,
            &change_data.since,
            &self.groups[..],
            self.all,
        )?;

        if changed_p.is_empty() {
            TERM_OUT.write_line("No changes detected, skipping versioning")?;
            return Ok(Map::new());
        }

        let mut bumped_pkgs = HashMap::new();

        while !changed_p.is_empty() {
            self.get_new_versions(metadata, changed_p, &mut bumped_pkgs)?;

            let pkgs = unchanged_p.into_iter().partition::<Vec<_>, _>(|(_, p)| {
                let pkg = metadata
                    .packages
                    .iter()
                    .find(|x| x.name == p.name)
                    .expect(INTERNAL_ERR);

                pkg.dependencies.iter().any(|x| {
<<<<<<< HEAD
                    bumped_pkgs.values().any(|(_, new_versions)| {
                        if let Some(version) = new_versions
                            .iter()
                            .find(|(p, _, _)| x.name == p.name)
                            .map(|y| &y.1)
                        {
                            !x.req.matches(version)
                                || matches!(x.req.to_string().as_str(), "*" | ">=0.0.0")
                        } else {
                            false
                        }
                    })
=======
                    if let Some(version) = new_versions.iter().find(|y| x.name == y.0).map(|y| &y.1)
                    {
                        !x.req.matches(version)
                            || matches!(x.req.to_string().as_str(), "*" | ">=0.0.0")
                    } else {
                        false
                    }
>>>>>>> f441cb4a
                })
            });

            changed_p = pkgs.0;
            unchanged_p = pkgs.1;
        }

<<<<<<< HEAD
        let (new_version, new_versions) = self.confirm_versions(bumped_pkgs)?;
=======
        let mut unversioned_deps = HashMap::new();

        for (p, _, _) in new_versions.iter() {
            let pkg = metadata
                .packages
                .iter()
                .find(|x| &x.name == p)
                .expect(INTERNAL_ERR);

            for dep in pkg.dependencies.iter() {
                if let Some((_, v, _)) = new_versions.iter().find(|(x, _, _)| x == &dep.name) {
                    if matches!(dep.req.to_string().as_str(), "*" | ">=0.0.0") {
                        unversioned_deps
                            .entry(pkg.id.repr.as_str())
                            .or_insert_with(|| (pkg.name.as_str(), vec![]))
                            .1
                            .push((dep.name.as_str(), &dep.req, v));
                    }
                }
            }
        }

        self.alert_unversioned(unversioned_deps)?;

        let new_versions = self.confirm_versions(new_versions)?;
>>>>>>> f441cb4a

        for p in &metadata.packages {
            if new_versions.get(&p.name).is_none()
                && p.dependencies
                    .iter()
                    .all(|x| new_versions.get(&x.name).is_none())
            {
                continue;
            }

            fs::write(
                &p.manifest_path,
                format!(
                    "{}\n",
                    change_versions(
                        fs::read_to_string(&p.manifest_path)?,
                        &p.name,
                        &new_versions,
                        self.exact,
                    )?
                ),
            )?;
        }

        for pkg in new_versions.keys() {
            let output = cargo(&metadata.workspace_root, &["update", "-p", pkg], &[])?;

            if output.1.contains("error:") {
                return Err(Error::Update);
            }
        }

        self.git.commit(
            &metadata.workspace_root,
            &new_version,
            &new_versions,
            branch,
            &config,
        )?;

        Ok(new_versions)
    }

    fn get_new_versions(
        &self,
        metadata: &Metadata,
        pkgs: Vec<(GroupName, Pkg)>,
        bumped_pkgs: &mut HashMap<GroupName, (Option<Version>, Vec<(Pkg, Version, Version)>)>,
    ) -> Result {
        let pkgs = pkgs
            .into_iter()
            .filter(|(group, _)| !matches!(group, GroupName::Excluded));

        let mut changed_pkg_groups = pkgs.fold(HashMap::new(), |mut groups, (group, pkg)| {
            Vec::push(groups.entry(group).or_default(), pkg);
            groups
        });

        let default_group = changed_pkg_groups.remove_entry(&GroupName::Default);
        let remaining_groups = changed_pkg_groups
            .into_iter()
            .filter(|(group, _)| !matches!(group, GroupName::Default));

        for (group, pkgs) in default_group.into_iter().chain(remaining_groups) {
            let (common_version, new_versions) = loop {
                match bumped_pkgs.get_mut(&group) {
                    Some(pkg) => break pkg,
                    None => {
                        bumped_pkgs.insert(group.clone(), Default::default());
                    }
                }
            };
            let (independent_pkgs, same_pkgs) = pkgs
                .into_iter()
                .partition::<Vec<_>, _>(|p| p.config.independent.unwrap_or(false));

            if !same_pkgs.is_empty() {
                let mut group_version = same_pkgs
                    .iter()
                    .map(|p| {
                        &metadata
                            .packages
                            .iter()
                            .find(|x| x.id == p.id)
                            .expect(INTERNAL_ERR)
                            .version
                    })
                    .max()
                    .expect(INTERNAL_ERR)
                    .clone();
                if common_version.is_none() {
                    let custom_group_version =
                        self.ask_version(&group_version, &group, Some(&same_pkgs[..]), None)?;
                    *common_version = Some(group_version);
                    group_version = custom_group_version;
                }

                for p in same_pkgs {
                    let old_version = p.version.clone();
                    new_versions.push((p, group_version.clone(), old_version));
                }
            }

            for p in independent_pkgs {
                let old_version = p.version.clone();
                let new_version = self.ask_version(&old_version, &group, None, Some(&p.name))?;
                new_versions.push((p, new_version, old_version));
            }
        }

        Ok(())
    }

    fn alert_unversioned(
        &self,
        pkgs: HashMap<&str, (&str, Vec<(&str, &VersionReq, &Version)>)>,
    ) -> Result {
        if pkgs.is_empty() {
            return Ok(());
        }
        loop {
            match Select::with_theme(&ColorfulTheme::default())
                .with_prompt(format!(
                    "You have {} packages with unversioned dependencies",
                    pkgs.len()
                ))
                .items(&["Review Dependencies", "Auto-version", "Abort"])
                .default(0)
                .clear(true)
                .interact_on_opt(&TERM_ERR)?
            {
                Some(2) | None => exit(0),
                Some(1) => {
                    if Confirm::with_theme(&ColorfulTheme::default())
                        .with_prompt(
                            "Are you sure you want this tool to auto-inject these versions?",
                        )
                        .default(false)
                        .interact_on(&TERM_ERR)?
                    {
                        return Ok(());
                    }
                }
                _ => {
                    let mut items = vec![];
                    for (name, deps) in pkgs.values() {
                        items.push(format!(" │ {}", style(name).green()));
                        for (dep, ver, new_ver) in deps {
                            items.push(format!(
                                " │ \u{21b3} {}: {} => {}",
                                style(dep).cyan(),
                                style(ver).yellow(),
                                style(new_ver).green()
                            ));
                        }
                    }
                    Select::new()
                        .with_prompt("Packages with unversioned dependencies")
                        .items(&items)
                        .default(0)
                        .clear(true)
                        .report(false)
                        .max_length(10)
                        .interact_on_opt(&TERM_ERR)?;
                }
            }
        }
    }

    fn confirm_versions(
        &self,
        mut bumped_pkgs: HashMap<GroupName, (Option<Version>, Vec<(Pkg, Version, Version)>)>,
    ) -> Result<(Option<Version>, Map<String, Version>)> {
        let mut new_versions = Map::new();

        let new_version = bumped_pkgs
            .get(&GroupName::Default)
            .and_then(|(version, _)| version.clone());

        TERM_ERR.write_line("\nChanges:")?;

        let default_group = bumped_pkgs.remove_entry(&GroupName::Default);
        let remaining_groups = bumped_pkgs
            .into_iter()
            .filter(|(group, _)| !matches!(group, GroupName::Default));

        for (group, (grp_common_version, versions)) in
            default_group.into_iter().chain(remaining_groups)
        {
            if let Some(group_name) = group.pretty_fmt() {
                TERM_ERR.write_str(&format!(" {}", group_name))?;
            }
            if let Some(version) = grp_common_version {
                TERM_ERR.write_line(&format!(
                    " (current common version: {})",
                    style(version.to_string()).yellow().for_stderr()
                ))?;
            }
            for (p, new_version, cur_version) in versions {
                TERM_ERR.write_line(&format!(
                    " - {}: {} => {}",
                    style(&p.name).yellow().for_stderr(),
                    cur_version,
                    style(&new_version).yellow().for_stderr()
                ))?;
                new_versions.insert(p.name.clone(), new_version);
            }
        }

        TERM_ERR.write_line("")?;
        TERM_ERR.flush()?;

        let create = self.yes
            || Confirm::with_theme(&ColorfulTheme::default())
                .with_prompt("Are you sure you want to create these versions?")
                .default(false)
                .interact_on(&TERM_ERR)?;

        if !create {
            exit(0);
        }

        Ok((new_version, new_versions))
    }

    fn ask_version(
        &self,
        cur_version: &Version,
        group: &GroupName,
        mut group_pkgs: Option<&[Pkg]>,
        pkg_name: Option<&str>,
    ) -> Result<Version> {
        let mut items = version_items(cur_version, &self.pre_id);

        items.push(("Custom Prerelease".to_string(), None));
        items.push(("Custom Version".to_string(), None));

        let prompt = match (group, pkg_name) {
            (GroupName::Custom(group_name), Some(name)) => {
                format!("for {} in group:{} ", name, group_name)
            }
            (GroupName::Custom(group_name), None) => {
                format!("for group:{} ", group_name)
            }
            (_, Some(name)) => format!("for {} ", name),
            (_, None) => "".to_string(),
        };

        let theme = ColorfulTheme::default();

        let selected = loop {
            let mut selected = if let Some(bump) = &self.bump {
                bump.selected()
            } else {
                let items = items.iter().map(|x| x.0.as_str());

                let items: Vec<_> = if let Some(_) = group_pkgs {
                    Some("List Packages Affected")
                        .into_iter()
                        .chain(items)
                        .collect()
                } else {
                    items.collect()
                };

                Select::with_theme(&theme)
                    .with_prompt(&format!(
                        "Select a new version {}(currently {})",
                        prompt, cur_version
                    ))
                    .items(&items)
                    .default(0)
                    .interact_on(&TERM_ERR)?
            };

            if let Some(group_pkgs) = if self.no_pager {
                // take, so we only get the list option once
                group_pkgs.take()
            } else {
                group_pkgs
            } {
                if selected == 0 {
                    if self.no_pager {
                        for (i, p) in group_pkgs.iter().enumerate() {
                            TERM_ERR.write_line(&format!(
                                " {:>s$} │ {}: {}",
                                i + 1,
                                style(&p.name).yellow().for_stderr(),
                                p.version,
                                s = (group_pkgs.len() as f32).log10() as usize + 1,
                            ))?;
                        }
                    } else {
                        let group_pkgs = group_pkgs
                            .iter()
                            .enumerate()
                            .map(|(i, p)| {
                                format!(
                                    " {:>s$} │ {}: {}",
                                    i + 1,
                                    style(&p.name).yellow().for_stderr(),
                                    p.version,
                                    s = (group_pkgs.len() as f32).log10() as usize + 1,
                                )
                            })
                            .collect::<Vec<_>>();
                        Select::new()
                            .with_prompt(format!(
                                "{} packages affected in this group",
                                group_pkgs.len()
                            ))
                            .items(&group_pkgs)
                            .default(0)
                            .clear(true)
                            .report(false)
                            .max_length(10)
                            .interact_on_opt(&TERM_ERR)?;
                    }
                    continue;
                }
                selected -= 1;
            }

            break selected;
        };

        let new_version = if selected == 6 {
            let custom = custom_pre(cur_version);

            let preid = if let Some(preid) = &self.pre_id {
                preid.clone()
            } else {
                Input::with_theme(&theme)
                    .with_prompt(&format!(
                        "Enter a prerelease identifier (default: '{}', yielding {})",
                        custom.0, custom.1
                    ))
                    .default(custom.0.to_string())
                    .interact_on(&TERM_ERR)?
            };

            inc_preid(cur_version, Identifier::AlphaNumeric(preid))
        } else if selected == 7 {
            if let Some(version) = &self.custom {
                version.clone()
            } else {
                Input::with_theme(&theme)
                    .with_prompt("Enter a custom version")
                    .interact_on(&TERM_ERR)?
            }
        } else {
            items
                .get(selected)
                .expect(INTERNAL_ERR)
                .clone()
                .1
                .expect(INTERNAL_ERR)
        };

        Ok(new_version)
    }
}

fn inc_pre(pre: &[Identifier], preid: &Option<String>) -> Vec<Identifier> {
    match pre.get(0) {
        Some(Identifier::AlphaNumeric(id)) => {
            vec![Identifier::AlphaNumeric(id.clone()), Identifier::Numeric(0)]
        }
        Some(Identifier::Numeric(_)) => vec![Identifier::Numeric(0)],
        None => vec![
            Identifier::AlphaNumeric(
                preid
                    .as_ref()
                    .map_or_else(|| "alpha".to_string(), |x| x.clone()),
            ),
            Identifier::Numeric(0),
        ],
    }
}

fn inc_preid(cur_version: &Version, preid: Identifier) -> Version {
    let mut version = cur_version.clone();

    if cur_version.pre.is_empty() {
        version.increment_patch();
        version.pre = vec![preid, Identifier::Numeric(0)];
    } else {
        match cur_version.pre.get(0).expect(INTERNAL_ERR) {
            Identifier::AlphaNumeric(id) => {
                version.pre = vec![preid.clone()];

                if preid.to_string() == *id {
                    match cur_version.pre.get(1) {
                        Some(Identifier::Numeric(n)) => {
                            version.pre.push(Identifier::Numeric(n + 1))
                        }
                        _ => version.pre.push(Identifier::Numeric(0)),
                    };
                } else {
                    version.pre.push(Identifier::Numeric(0));
                }
            }
            Identifier::Numeric(n) => {
                if preid.to_string() == n.to_string() {
                    version.pre = cur_version.pre.clone();

                    if let Some(Identifier::Numeric(n)) = version
                        .pre
                        .iter_mut()
                        .rfind(|x| matches!(x, Identifier::Numeric(_)))
                    {
                        *n += 1;
                    }
                } else {
                    version.pre = vec![preid, Identifier::Numeric(0)];
                }
            }
        }
    }

    version
}

fn custom_pre(cur_version: &Version) -> (Identifier, Version) {
    let id = if let Some(id) = cur_version.pre.get(0) {
        id.clone()
    } else {
        Identifier::AlphaNumeric("alpha".to_string())
    };

    (id.clone(), inc_preid(cur_version, id))
}

fn inc_patch(mut cur_version: Version) -> Version {
    if !cur_version.pre.is_empty() {
        cur_version.pre.clear();
    } else {
        cur_version.increment_patch();
    }

    cur_version
}

fn inc_minor(mut cur_version: Version) -> Version {
    if !cur_version.pre.is_empty() && cur_version.patch == 0 {
        cur_version.pre.clear();
    } else {
        cur_version.increment_minor();
    }

    cur_version
}

fn inc_major(mut cur_version: Version) -> Version {
    if !cur_version.pre.is_empty() && cur_version.patch == 0 && cur_version.minor == 0 {
        cur_version.pre.clear();
    } else {
        cur_version.increment_major();
    }

    cur_version
}

fn version_items(cur_version: &Version, preid: &Option<String>) -> Vec<(String, Option<Version>)> {
    let mut items = vec![];

    let v = inc_patch(cur_version.clone());
    items.push((format!("Patch ({})", &v), Some(v)));

    let v = inc_minor(cur_version.clone());
    items.push((format!("Minor ({})", &v), Some(v)));

    let v = inc_major(cur_version.clone());
    items.push((format!("Major ({})", &v), Some(v)));

    let mut v = cur_version.clone();
    v.increment_patch();
    v.pre = inc_pre(&cur_version.pre, preid);
    items.push((format!("Prepatch ({})", &v), Some(v)));

    let mut v = cur_version.clone();
    v.increment_minor();
    v.pre = inc_pre(&cur_version.pre, preid);
    items.push((format!("Preminor ({})", &v), Some(v)));

    let mut v = cur_version.clone();
    v.increment_major();
    v.pre = inc_pre(&cur_version.pre, preid);
    items.push((format!("Premajor ({})", &v), Some(v)));

    items
}

#[cfg(test)]
mod test_super {
    use super::*;

    #[test]
    fn test_inc_patch() {
        let v = inc_patch(Version::parse("0.7.2").unwrap());
        assert_eq!(v.to_string(), "0.7.3");
    }

    #[test]
    fn test_inc_patch_on_prepatch() {
        let v = inc_patch(Version::parse("0.7.2-rc.0").unwrap());
        assert_eq!(v.to_string(), "0.7.2");
    }

    #[test]
    fn test_inc_patch_on_preminor() {
        let v = inc_patch(Version::parse("0.7.0-rc.0").unwrap());
        assert_eq!(v.to_string(), "0.7.0");
    }

    #[test]
    fn test_inc_patch_on_premajor() {
        let v = inc_patch(Version::parse("1.0.0-rc.0").unwrap());
        assert_eq!(v.to_string(), "1.0.0");
    }

    #[test]
    fn test_inc_minor() {
        let v = inc_minor(Version::parse("0.7.2").unwrap());
        assert_eq!(v.to_string(), "0.8.0");
    }

    #[test]
    fn test_inc_minor_on_prepatch() {
        let v = inc_minor(Version::parse("0.7.2-rc.0").unwrap());
        assert_eq!(v.to_string(), "0.8.0");
    }

    #[test]
    fn test_inc_minor_on_preminor() {
        let v = inc_minor(Version::parse("0.7.0-rc.0").unwrap());
        assert_eq!(v.to_string(), "0.7.0");
    }

    #[test]
    fn test_inc_minor_on_premajor() {
        let v = inc_minor(Version::parse("1.0.0-rc.0").unwrap());
        assert_eq!(v.to_string(), "1.0.0");
    }

    #[test]
    fn test_inc_major() {
        let v = inc_major(Version::parse("0.7.2").unwrap());
        assert_eq!(v.to_string(), "1.0.0");
    }

    #[test]
    fn test_inc_major_on_prepatch() {
        let v = inc_major(Version::parse("0.7.2-rc.0").unwrap());
        assert_eq!(v.to_string(), "1.0.0");
    }

    #[test]
    fn test_inc_major_on_preminor() {
        let v = inc_major(Version::parse("0.7.0-rc.0").unwrap());
        assert_eq!(v.to_string(), "1.0.0");
    }

    #[test]
    fn test_inc_major_on_premajor_with_patch() {
        let v = inc_major(Version::parse("1.0.1-rc.0").unwrap());
        assert_eq!(v.to_string(), "2.0.0");
    }

    #[test]
    fn test_inc_major_on_premajor() {
        let v = inc_major(Version::parse("1.0.0-rc.0").unwrap());
        assert_eq!(v.to_string(), "1.0.0");
    }

    #[test]
    fn test_inc_preid() {
        let v = inc_preid(
            &Version::parse("3.0.0").unwrap(),
            Identifier::AlphaNumeric("beta".to_string()),
        );
        assert_eq!(v.to_string(), "3.0.1-beta.0");
    }

    #[test]
    fn test_inc_preid_on_alpha() {
        let v = inc_preid(
            &Version::parse("3.0.0-alpha.19").unwrap(),
            Identifier::AlphaNumeric("beta".to_string()),
        );
        assert_eq!(v.to_string(), "3.0.0-beta.0");
    }

    #[test]
    fn test_inc_preid_on_num() {
        let v = inc_preid(
            &Version::parse("3.0.0-11.19").unwrap(),
            Identifier::AlphaNumeric("beta".to_string()),
        );
        assert_eq!(v.to_string(), "3.0.0-beta.0");
    }

    #[test]
    fn test_custom_pre() {
        let v = custom_pre(&Version::parse("3.0.0").unwrap());
        assert_eq!(v.0, Identifier::AlphaNumeric("alpha".to_string()));
        assert_eq!(v.1.to_string(), "3.0.1-alpha.0");
    }

    #[test]
    fn test_custom_pre_on_single_alpha() {
        let v = custom_pre(&Version::parse("3.0.0-a").unwrap());
        assert_eq!(v.0, Identifier::AlphaNumeric("a".to_string()));
        assert_eq!(v.1.to_string(), "3.0.0-a.0");
    }

    #[test]
    fn test_custom_pre_on_single_alpha_with_second_num() {
        let v = custom_pre(&Version::parse("3.0.0-a.11").unwrap());
        assert_eq!(v.0, Identifier::AlphaNumeric("a".to_string()));
        assert_eq!(v.1.to_string(), "3.0.0-a.12");
    }

    #[test]
    fn test_custom_pre_on_second_alpha() {
        let v = custom_pre(&Version::parse("3.0.0-a.b").unwrap());
        assert_eq!(v.0, Identifier::AlphaNumeric("a".to_string()));
        assert_eq!(v.1.to_string(), "3.0.0-a.0");
    }

    #[test]
    fn test_custom_pre_on_second_alpha_with_num() {
        let v = custom_pre(&Version::parse("3.0.0-a.b.1").unwrap());
        assert_eq!(v.0, Identifier::AlphaNumeric("a".to_string()));
        assert_eq!(v.1.to_string(), "3.0.0-a.0");
    }

    #[test]
    fn test_custom_pre_on_single_num() {
        let v = custom_pre(&Version::parse("3.0.0-11").unwrap());
        assert_eq!(v.0, Identifier::Numeric(11));
        assert_eq!(v.1.to_string(), "3.0.0-12");
    }

    #[test]
    fn test_custom_pre_on_single_num_with_second_alpha() {
        let v = custom_pre(&Version::parse("3.0.0-11.a").unwrap());
        assert_eq!(v.0, Identifier::Numeric(11));
        assert_eq!(v.1.to_string(), "3.0.0-12.a");
    }

    #[test]
    fn test_custom_pre_on_second_num() {
        let v = custom_pre(&Version::parse("3.0.0-11.20").unwrap());
        assert_eq!(v.0, Identifier::Numeric(11));
        assert_eq!(v.1.to_string(), "3.0.0-11.21");
    }

    #[test]
    fn test_custom_pre_on_multiple_num() {
        let v = custom_pre(&Version::parse("3.0.0-11.20.a.55.c").unwrap());
        assert_eq!(v.0, Identifier::Numeric(11));
        assert_eq!(v.1.to_string(), "3.0.0-11.20.a.56.c");
    }
}<|MERGE_RESOLUTION|>--- conflicted
+++ resolved
@@ -7,11 +7,7 @@
 use clap::{ArgEnum, ArgSettings, Parser};
 use dialoguer::{theme::ColorfulTheme, Confirm, Input, Select};
 use oclif::{
-<<<<<<< HEAD
     console::style,
-=======
-    console::{style, Style},
->>>>>>> f441cb4a
     term::{TERM_ERR, TERM_OUT},
 };
 use semver::{Identifier, Version, VersionReq};
@@ -138,7 +134,6 @@
                     .expect(INTERNAL_ERR);
 
                 pkg.dependencies.iter().any(|x| {
-<<<<<<< HEAD
                     bumped_pkgs.values().any(|(_, new_versions)| {
                         if let Some(version) = new_versions
                             .iter()
@@ -151,15 +146,6 @@
                             false
                         }
                     })
-=======
-                    if let Some(version) = new_versions.iter().find(|y| x.name == y.0).map(|y| &y.1)
-                    {
-                        !x.req.matches(version)
-                            || matches!(x.req.to_string().as_str(), "*" | ">=0.0.0")
-                    } else {
-                        false
-                    }
->>>>>>> f441cb4a
                 })
             });
 
@@ -167,26 +153,27 @@
             unchanged_p = pkgs.1;
         }
 
-<<<<<<< HEAD
-        let (new_version, new_versions) = self.confirm_versions(bumped_pkgs)?;
-=======
         let mut unversioned_deps = HashMap::new();
 
-        for (p, _, _) in new_versions.iter() {
-            let pkg = metadata
-                .packages
-                .iter()
-                .find(|x| &x.name == p)
-                .expect(INTERNAL_ERR);
-
-            for dep in pkg.dependencies.iter() {
-                if let Some((_, v, _)) = new_versions.iter().find(|(x, _, _)| x == &dep.name) {
-                    if matches!(dep.req.to_string().as_str(), "*" | ">=0.0.0") {
-                        unversioned_deps
-                            .entry(pkg.id.repr.as_str())
-                            .or_insert_with(|| (pkg.name.as_str(), vec![]))
-                            .1
-                            .push((dep.name.as_str(), &dep.req, v));
+        for (_, (_, new_versions)) in &bumped_pkgs {
+            for (p, _, _) in new_versions.iter() {
+                let pkg = metadata
+                    .packages
+                    .iter()
+                    .find(|x| x.name == p.name)
+                    .expect(INTERNAL_ERR);
+
+                for dep in pkg.dependencies.iter() {
+                    if let Some((_, v, _)) =
+                        new_versions.iter().find(|(x, _, _)| x.name == dep.name)
+                    {
+                        if matches!(dep.req.to_string().as_str(), "*" | ">=0.0.0") {
+                            unversioned_deps
+                                .entry(pkg.id.repr.as_str())
+                                .or_insert_with(|| (pkg.name.as_str(), vec![]))
+                                .1
+                                .push((dep.name.as_str(), &dep.req, v));
+                        }
                     }
                 }
             }
@@ -194,8 +181,7 @@
 
         self.alert_unversioned(unversioned_deps)?;
 
-        let new_versions = self.confirm_versions(new_versions)?;
->>>>>>> f441cb4a
+        let (new_version, new_versions) = self.confirm_versions(bumped_pkgs)?;
 
         for p in &metadata.packages {
             if new_versions.get(&p.name).is_none()
